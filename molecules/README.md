# Molecules
This sample shows how to train a simple ML model to predict the molecular energy.

The dataset for this sample is extracted from the [National Center for Biotechnology Information](https://www.ncbi.nlm.nih.gov/) ([FTP source](ftp://ftp.ncbi.nlm.nih.gov/pubchem/Compound_3D/01_conf_per_cmpd/SDF)). The file format is [`SDF`](https://en.wikipedia.org/wiki/Chemical_table_file#SDF). Here's a more detailed description of the [MDL/SDF file format](http://c4.cabrillo.edu/404/ctfile.pdf).

These are the general steps:
 1. Data extraction
 2. Preprocessing the data
 3. Training the model
 4. Doing predictions

## Initial setup
> NOTE: This requires `python2`, Apache Beam does not currently support `python3`.

### Getting the source code
You can clone the github repository and then navigate to the `molecules` sample directory.
The rest of the instructions assume that you are in that directory.
```bash
git clone https://github.com/GoogleCloudPlatform/cloudml-samples.git
cd cloudml-samples/molecules
```

### Python virtual environment
Using [virtualenv](https://virtualenv.pypa.io/en/stable/) to isolate your dependencies is recommended.
To set up, make sure you have the `virtualenv` package installed.
```bash
pip install --user virtualenv
```

To create and activate a new virtual environment, run the following commands:
```bash
python -m virtualenv env
source env/bin/activate
```

To deactivate the virtual environment, run:
```bash
deactivate
```

See [virtualenv](https://virtualenv.pypa.io/en/stable/installation/) for details.

### Installing requirements
You can use the `requirements.txt` to install the dependencies.
```bash
pip install -U -r requirements.txt
```

## Quickstart
We'll start by running the end-to-end script locally. To run simply run the following comand:
```bash
./run-local
```

The script requires a working directory, which is where all the temporary files and other intermediate data will be stored throughout the full run. By default it will use `/tmp/cloudml-samples/molecules` as the working directory. To specify a different working directory, you can specify it via the `--work-dir` option.

```bash
# To use a different local path
./run-local --work-dir ~/cloudml-samples/molecules

# To use a Google Cloud Storage path
BUCKET=gs://<your bucket name here>
./run-local --work-dir $BUCKET/cloudml-samples/molecules
```

Each SDF file contains data for 25,000 molecules. The script will download only 5 SDF files to the working directory by default. To use a different number of data files, you can use the `--max-data-files`
option.

```bash
# To use 10 data files
./run-local --max-data-files 10
```

To run on Google Cloud Platform, all the files must reside in Google Cloud Storage.
> NOTE: this will incur charges on your Google Cloud Platform project.
```bash
# This will use only 5 data files by default
./run-cloud --work-dir gs://<your bucket name>/cloudml-samples/molecules
```

## Data Extraction
This is a data extraction tool to download SDF files from the specified FTP source. The data files will be stored within a `data` subdirectory inside the working directory.

To store data files locally:
```bash
# The default --work-dir is /tmp/cloudml-samples/molecules
python data-extractor.py --max-data-files 5
```

To store data files to a Google Cloud Storage location:
> NOTE: this will incur charges on your Google Cloud Platform project. See [Storage pricing](https://cloud.google.com/storage/pricing).
```bash
WORK_DIR=gs://<your bucket name>/cloudml-samples/molecules
python data-extractor.py --work-dir $WORK_DIR --max-data-files 5
```

## Preprocessing
This is an Apache Beam pipeline that will do all the preprocessing necessary to train a Machine Learning model. It uses tf.Transform to do any processing that requires a full pass over the dataset.

For this sample, we're doing a very simple feature extraction. It uses Apache Beam to parse the SDF files and count how many Carbon, Hydrogen, Oxygen, and Nitrogen atoms a molecule has. To create more complex models we would need to extract more sophisticated features, such as [Coulomb Matrices](https://journals.aps.org/prl/abstract/10.1103/PhysRevLett.108.058301).

We will eventually train a Deep Neural Network to do the predictions. Neural Networks are more stable when dealing with small values, so it's always a good idea to normalize the inputs to a small range (typically from 0 to 1). Since there's no maximum number of atoms a molecule can have, we have to go through the entire dataset to find the minimum and maximum counts. Fortunately, tf.Transform integrates with our Apache Beam pipeline and does that for us.

After preprocessing our dataset, we also want to split it into a training and evaluation dataset. The training dataset will be used to train the model. The evaluation dataset contains elements that the training has never seen, and since we also know the "answers" (the molecular energy), we'll use these to validate that the training accuracy roughly matches the accuracy on unseen elements.

These are the general steps:
1) Parse the SDF files
2) Feature extraction (count atoms)
3) *Normalization (normalize counts to 0 to 1)
4) Split into 80% training data and 20% evaluation data

> (*) During the normalization step, the Beam pipeline doesn't actually apply the tf.Transform function to our data. It analyzes the whole dataset to find the values it needs (in this case the minimums and maximums), and with that it creates a TensorFlow graph of operations with those values as constants. This graph of operations will be applied by TensorFlow itself, allowing us to pass the unnormalized data as inputs rather than having to normalize them ourselves during prediction.

The `preprocess.py` script will preprocess all the data files it finds under `$WORK_DIR/data/`, which is the path where `data-extractor.py` stores the files.

If your training data is small enough, it will be faster to run locally.
```bash
# The default --work-dir is /tmp/cloudml-samples/molecules
python preprocess.py
```

As you want to preprocess a larger amount of data files, it will scale better using Cloud Dataflow.
> NOTE: this will incur charges on your Google Cloud Platform project. See [Dataflow pricing](https://cloud.google.com/dataflow/pricing).
```bash
PROJECT=$(gcloud config get-value project)
WORK_DIR=gs://<your bucket name>/cloudml-samples/molecules
python preprocess.py \
  --project $PROJECT \
  --runner DataflowRunner \
  --temp_location $WORK_DIR/beam-temp \
  --setup_file ./setup.py \
  --work-dir $WORK_DIR
```

## Training the Model
We'll train a TensorFlow Deep Neural Network Regressor. This will use the preprocessed data stored within the working directory. During the preprocessing stage, the Apache Beam pipeline transformed extracted all the features (counts of elements) and tf.Transform generated a graph of operations to normalize those features.

The TensorFlow model actually takes the unnormalized inputs (counts of elements), applies the tf.Transform's graph of operations to normalize the data, and then feeds that into our DNN regressor.
<<<<<<< HEAD

For small datasets it will be faster to run locally.
```bash
# The default --work-dir is /tmp/cloudml-samples/molecules
python trainer/task.py

# To get the path of the trained model
EXPORT_DIR=/tmp/cloudml-samples/molecules/model/export
MODEL_DIR=$(ls -d -1 $EXPORT_DIR/* | sort -r | head -n 1)
```

=======

For small datasets it will be faster to run locally.
```bash
# The default --work-dir is /tmp/cloudml-samples/molecules
python trainer/task.py

# To get the path of the trained model
EXPORT_DIR=/tmp/cloudml-samples/molecules/model/export
MODEL_DIR=$(ls -d -1 $EXPORT_DIR/* | sort -r | head -n 1)
```

>>>>>>> d5120969
If the training dataset is too large, it will scale better to train on Cloud Machine Learning Engine.
> NOTE: this will incur charges on your Google Cloud Platform project. See [ML Engine pricing](https://cloud.google.com/ml-engine/docs/pricing).
```bash
JOB="cloudml_samples_molecules_$(date +%Y%m%d_%H%M%S)"
BUCKET=gs://<your bucket name>
WORK_DIR=$BUCKET/cloudml-samples/molecules
gcloud ml-engine jobs submit training $JOB \
  --module-name trainer.task \
  --package-path trainer \
  --staging-bucket $BUCKET \
  --runtime-version 1.8 \
  --stream-logs \
  -- \
  --work-dir $WORK_DIR

# To get the path of the trained model
EXPORT_DIR=$WORK_DIR/model/export
MODEL_DIR=$(gsutil ls -d $EXPORT_DIR/* | sort -r | head -n 1)
```

<<<<<<< HEAD
To see the training

## Batch Predictions
Batch predictions are optimized for throughput rather than latency. These work best if there's a large amount of predictions to make and you can wait for all of them to finish before having the results.

For batches with a small number of data files, it will be faster to run locally.
```bash
# For simplicity, we'll use the same files we used for training
python predict.py \
  --model-dir $MODEL_DIR \
  batch \
  --inputs-dir /tmp/cloudml-samples/molecules/data \
  --outputs-dir /tmp/cloudml-samples/molecules/predictions
```

For batches with a large number of data files, it will scale better using Cloud Dataflow.
```bash
# For simplicity, we'll use the same files we used for training
PROJECT=$(gcloud config get-value project)
WORK_DIR=gs://<your bucket name>/cloudml-samples/molecules
python predict.py \
  --work-dir $WORK_DIR \
  --model-dir $MODEL_DIR \
  batch \
  --project $PROJECT \
  --runner DataflowRunner \
  --temp_location $WORK_DIR/beam-temp \
  --setup_file ./setup.py \
  --inputs-dir $WORK_DIR/data \
  --outputs-dir $WORK_DIR/predictions
```

## Streaming Predictions
Streaming predictions are optimized for latency rather than throughput. These work best if you are sending sporadic predictions, but want to get the results as soon as possible.

This streaming service will receive molecules from a PubSub topic and publish the prediction results to another PubSub topic. We'll have to create the topics first.
```bash
# To create the inputs topic
gcloud pubsub topics create molecules-inputs

# To create the outputs topic
gcloud pubsub topics create molecules-predictions
```

For testing purposes, we can start the online streaming prediction service locally.
```bash
PROJECT=$(gcloud config get-value project)
python predict.py \
  --model-dir $MODEL_DIR \
  stream \
  --project $PROJECT
  --inputs-topic molecules-inputs \
  --outputs-topic molecules-predictions
```

For a highly available and scalable service, it will scale better using Cloud Dataflow.
```bash
PROJECT=$(gcloud config get-value project)
=======
## Batch Predictions
Batch predictions are optimized for throughput rather than latency. These work best if there's a large amount of predictions to make and you can wait for all of them to finish before having the results.

For batches with a small number of data files, it will be faster to run locally.
```bash
# For simplicity, we'll use the same files we used for training
python predict.py \
  --model-dir $MODEL_DIR \
  batch \
  --inputs-dir /tmp/cloudml-samples/molecules/data \
  --outputs-dir /tmp/cloudml-samples/molecules/predictions
```

For batches with a large number of data files, it will scale better using Cloud Dataflow.
```bash
# For simplicity, we'll use the same files we used for training
PROJECT=$(gcloud config get-value project)
WORK_DIR=gs://<your bucket name>/cloudml-samples/molecules
python predict.py \
  --work-dir $WORK_DIR \
  --model-dir $MODEL_DIR \
  batch \
  --project $PROJECT \
  --runner DataflowRunner \
  --temp_location $WORK_DIR/beam-temp \
  --setup_file ./setup.py \
  --inputs-dir $WORK_DIR/data \
  --outputs-dir $WORK_DIR/predictions
```

## Streaming Predictions
Streaming predictions are optimized for latency rather than throughput. These work best if you are sending sporadic predictions, but want to get the results as soon as possible.

This streaming service will receive molecules from a PubSub topic and publish the prediction results to another PubSub topic. We'll have to create the topics first.
```bash
# To create the inputs topic
gcloud pubsub topics create molecules-inputs

# To create the outputs topic
gcloud pubsub topics create molecules-predictions
```

For testing purposes, we can start the online streaming prediction service locally.
```bash
PROJECT=$(gcloud config get-value project)
python predict.py \
  --model-dir $MODEL_DIR \
  stream \
  --project $PROJECT
  --inputs-topic molecules-inputs \
  --outputs-topic molecules-predictions
```

For a highly available and scalable service, it will scale better using Cloud Dataflow.
```bash
PROJECT=$(gcloud config get-value project)
>>>>>>> d5120969
WORK_DIR=gs://<your bucket name>/cloudml-samples/molecules
python predict.py \
  --work-dir $WORK_DIR \
  --model-dir $MODEL_DIR \
  stream \
  --project $PROJECT
  --runner DataflowRunner \
  --temp_location $WORK_DIR/beam-temp \
  --setup_file ./setup.py \
  --inputs-topic molecules-inputs \
  --outputs-topic molecules-predictions
<<<<<<< HEAD
```

Now that we have the prediction service running
=======
```
>>>>>>> d5120969
<|MERGE_RESOLUTION|>--- conflicted
+++ resolved
@@ -1,5 +1,5 @@
 # Molecules
-This sample shows how to train a simple ML model to predict the molecular energy.
+This sample shows how to create, train, evaluate, and make predictions on a machine learning model, using [Apache Beam](https://beam.apache.org/), [Google Cloud Dataflow](https://cloud.google.com/dataflow/), [TensorFlow](https://www.tensorflow.org/), and [Google Cloud ML Engine](https://cloud.google.com/ml-engine/).
 
 The dataset for this sample is extracted from the [National Center for Biotechnology Information](https://www.ncbi.nlm.nih.gov/) ([FTP source](ftp://ftp.ncbi.nlm.nih.gov/pubchem/Compound_3D/01_conf_per_cmpd/SDF)). The file format is [`SDF`](https://en.wikipedia.org/wiki/Chemical_table_file#SDF). Here's a more detailed description of the [MDL/SDF file format](http://c4.cabrillo.edu/404/ctfile.pdf).
 
@@ -47,7 +47,7 @@
 ```
 
 ## Quickstart
-We'll start by running the end-to-end script locally. To run simply run the following comand:
+We'll start by running the end-to-end script locally. To run simply run the `[run-local](run-local)` comand:
 ```bash
 ./run-local
 ```
@@ -59,8 +59,7 @@
 ./run-local --work-dir ~/cloudml-samples/molecules
 
 # To use a Google Cloud Storage path
-BUCKET=gs://<your bucket name here>
-./run-local --work-dir $BUCKET/cloudml-samples/molecules
+./run-local --work-dir gs://<your bucket name here>/cloudml-samples/molecules
 ```
 
 Each SDF file contains data for 25,000 molecules. The script will download only 5 SDF files to the working directory by default. To use a different number of data files, you can use the `--max-data-files`
@@ -71,7 +70,7 @@
 ./run-local --max-data-files 10
 ```
 
-To run on Google Cloud Platform, all the files must reside in Google Cloud Storage.
+To run on Google Cloud Platform, all the files must reside in Google Cloud Storage. To run use the `[run-cloud](run-cloud)` command.
 > NOTE: this will incur charges on your Google Cloud Platform project.
 ```bash
 # This will use only 5 data files by default
@@ -79,6 +78,8 @@
 ```
 
 ## Data Extraction
+Source code: `[data-extractor.py](data-extractor.py)`
+
 This is a data extraction tool to download SDF files from the specified FTP source. The data files will be stored within a `data` subdirectory inside the working directory.
 
 To store data files locally:
@@ -95,11 +96,13 @@
 ```
 
 ## Preprocessing
-This is an Apache Beam pipeline that will do all the preprocessing necessary to train a Machine Learning model. It uses tf.Transform to do any processing that requires a full pass over the dataset.
+Source code: `[preprocess.py](preprocess.py)`
+
+This is an [Apache Beam](https://beam.apache.org/) pipeline that will do all the preprocessing necessary to train a Machine Learning model. It uses [tf.Transform](https://github.com/tensorflow/transform), which is part of [TensorFlow Extended](https://www.tensorflow.org/tfx/), to do any processing that requires a full pass over the dataset.
 
 For this sample, we're doing a very simple feature extraction. It uses Apache Beam to parse the SDF files and count how many Carbon, Hydrogen, Oxygen, and Nitrogen atoms a molecule has. To create more complex models we would need to extract more sophisticated features, such as [Coulomb Matrices](https://journals.aps.org/prl/abstract/10.1103/PhysRevLett.108.058301).
 
-We will eventually train a Deep Neural Network to do the predictions. Neural Networks are more stable when dealing with small values, so it's always a good idea to normalize the inputs to a small range (typically from 0 to 1). Since there's no maximum number of atoms a molecule can have, we have to go through the entire dataset to find the minimum and maximum counts. Fortunately, tf.Transform integrates with our Apache Beam pipeline and does that for us.
+We will eventually train a [Neural Network](https://skymind.ai/wiki/neural-network) to do the predictions. Neural Networks are more stable when dealing with small values, so it's always a good idea to [normalize](https://en.wikipedia.org/wiki/Feature_scaling) the inputs to a small range (typically from 0 to 1). Since there's no maximum number of atoms a molecule can have, we have to go through the entire dataset to find the minimum and maximum counts. Fortunately, tf.Transform integrates with our Apache Beam pipeline and does that for us.
 
 After preprocessing our dataset, we also want to split it into a training and evaluation dataset. The training dataset will be used to train the model. The evaluation dataset contains elements that the training has never seen, and since we also know the "answers" (the molecular energy), we'll use these to validate that the training accuracy roughly matches the accuracy on unseen elements.
 
@@ -119,7 +122,7 @@
 python preprocess.py
 ```
 
-As you want to preprocess a larger amount of data files, it will scale better using Cloud Dataflow.
+As you want to preprocess a larger amount of data files, it will scale better using [Cloud Dataflow](https://cloud.google.com/dataflow/).
 > NOTE: this will incur charges on your Google Cloud Platform project. See [Dataflow pricing](https://cloud.google.com/dataflow/pricing).
 ```bash
 PROJECT=$(gcloud config get-value project)
@@ -133,10 +136,11 @@
 ```
 
 ## Training the Model
-We'll train a TensorFlow Deep Neural Network Regressor. This will use the preprocessed data stored within the working directory. During the preprocessing stage, the Apache Beam pipeline transformed extracted all the features (counts of elements) and tf.Transform generated a graph of operations to normalize those features.
+Source code: `[trainer/task.py](trainer/task.py)`
+
+We'll train a [Deep Neural Network Regressor](https://www.tensorflow.org/api_docs/python/tf/estimator/DNNRegressor) in [TensorFlow](https://www.tensorflow.org/). This will use the preprocessed data stored within the working directory. During the preprocessing stage, the Apache Beam pipeline transformed extracted all the features (counts of elements) and tf.Transform generated a graph of operations to normalize those features.
 
 The TensorFlow model actually takes the unnormalized inputs (counts of elements), applies the tf.Transform's graph of operations to normalize the data, and then feeds that into our DNN regressor.
-<<<<<<< HEAD
 
 For small datasets it will be faster to run locally.
 ```bash
@@ -148,20 +152,7 @@
 MODEL_DIR=$(ls -d -1 $EXPORT_DIR/* | sort -r | head -n 1)
 ```
 
-=======
-
-For small datasets it will be faster to run locally.
-```bash
-# The default --work-dir is /tmp/cloudml-samples/molecules
-python trainer/task.py
-
-# To get the path of the trained model
-EXPORT_DIR=/tmp/cloudml-samples/molecules/model/export
-MODEL_DIR=$(ls -d -1 $EXPORT_DIR/* | sort -r | head -n 1)
-```
-
->>>>>>> d5120969
-If the training dataset is too large, it will scale better to train on Cloud Machine Learning Engine.
+If the training dataset is too large, it will scale better to train on [Cloud Machine Learning Engine](https://cloud.google.com/ml-engine/).
 > NOTE: this will incur charges on your Google Cloud Platform project. See [ML Engine pricing](https://cloud.google.com/ml-engine/docs/pricing).
 ```bash
 JOB="cloudml_samples_molecules_$(date +%Y%m%d_%H%M%S)"
@@ -181,10 +172,9 @@
 MODEL_DIR=$(gsutil ls -d $EXPORT_DIR/* | sort -r | head -n 1)
 ```
 
-<<<<<<< HEAD
-To see the training
-
 ## Batch Predictions
+Source code: `[predict.py](predict.py)`
+
 Batch predictions are optimized for throughput rather than latency. These work best if there's a large amount of predictions to make and you can wait for all of them to finish before having the results.
 
 For batches with a small number of data files, it will be faster to run locally.
@@ -197,7 +187,7 @@
   --outputs-dir /tmp/cloudml-samples/molecules/predictions
 ```
 
-For batches with a large number of data files, it will scale better using Cloud Dataflow.
+For batches with a large number of data files, it will scale better using [Cloud Dataflow](https://cloud.google.com/dataflow/).
 ```bash
 # For simplicity, we'll use the same files we used for training
 PROJECT=$(gcloud config get-value project)
@@ -215,6 +205,8 @@
 ```
 
 ## Streaming Predictions
+Source code: `[predict.py](predict.py)`
+
 Streaming predictions are optimized for latency rather than throughput. These work best if you are sending sporadic predictions, but want to get the results as soon as possible.
 
 This streaming service will receive molecules from a PubSub topic and publish the prediction results to another PubSub topic. We'll have to create the topics first.
@@ -228,6 +220,7 @@
 
 For testing purposes, we can start the online streaming prediction service locally.
 ```bash
+# Run on terminal 1
 PROJECT=$(gcloud config get-value project)
 python predict.py \
   --model-dir $MODEL_DIR \
@@ -237,67 +230,10 @@
   --outputs-topic molecules-predictions
 ```
 
-For a highly available and scalable service, it will scale better using Cloud Dataflow.
-```bash
-PROJECT=$(gcloud config get-value project)
-=======
-## Batch Predictions
-Batch predictions are optimized for throughput rather than latency. These work best if there's a large amount of predictions to make and you can wait for all of them to finish before having the results.
-
-For batches with a small number of data files, it will be faster to run locally.
-```bash
-# For simplicity, we'll use the same files we used for training
-python predict.py \
-  --model-dir $MODEL_DIR \
-  batch \
-  --inputs-dir /tmp/cloudml-samples/molecules/data \
-  --outputs-dir /tmp/cloudml-samples/molecules/predictions
-```
-
-For batches with a large number of data files, it will scale better using Cloud Dataflow.
-```bash
-# For simplicity, we'll use the same files we used for training
-PROJECT=$(gcloud config get-value project)
-WORK_DIR=gs://<your bucket name>/cloudml-samples/molecules
-python predict.py \
-  --work-dir $WORK_DIR \
-  --model-dir $MODEL_DIR \
-  batch \
-  --project $PROJECT \
-  --runner DataflowRunner \
-  --temp_location $WORK_DIR/beam-temp \
-  --setup_file ./setup.py \
-  --inputs-dir $WORK_DIR/data \
-  --outputs-dir $WORK_DIR/predictions
-```
-
-## Streaming Predictions
-Streaming predictions are optimized for latency rather than throughput. These work best if you are sending sporadic predictions, but want to get the results as soon as possible.
-
-This streaming service will receive molecules from a PubSub topic and publish the prediction results to another PubSub topic. We'll have to create the topics first.
-```bash
-# To create the inputs topic
-gcloud pubsub topics create molecules-inputs
-
-# To create the outputs topic
-gcloud pubsub topics create molecules-predictions
-```
-
-For testing purposes, we can start the online streaming prediction service locally.
-```bash
-PROJECT=$(gcloud config get-value project)
-python predict.py \
-  --model-dir $MODEL_DIR \
-  stream \
-  --project $PROJECT
-  --inputs-topic molecules-inputs \
-  --outputs-topic molecules-predictions
-```
-
-For a highly available and scalable service, it will scale better using Cloud Dataflow.
-```bash
-PROJECT=$(gcloud config get-value project)
->>>>>>> d5120969
+For a highly available and scalable service, it will scale better using [Cloud Dataflow](https://cloud.google.com/dataflow/).
+```bash
+# Run on terminal 1
+PROJECT=$(gcloud config get-value project)
 WORK_DIR=gs://<your bucket name>/cloudml-samples/molecules
 python predict.py \
   --work-dir $WORK_DIR \
@@ -309,10 +245,30 @@
   --setup_file ./setup.py \
   --inputs-topic molecules-inputs \
   --outputs-topic molecules-predictions
-<<<<<<< HEAD
-```
-
-Now that we have the prediction service running
-=======
-```
->>>>>>> d5120969
+```
+
+Now that we have the prediction service running, we want to run a publisher to send molecules to the streaming prediction service, and we also want a subscriber to be listening for the prediction results.
+
+For convenience, we provided a sample `[publisher.py](publisher.py)` and `[subscriber.py](subscriber.py)` to show how to implement one.
+
+These will have to be run as different processes concurrently, so you'll need to have a different terminal running each command.
+> NOTE: remember to activate the virtualenv on each terminal.
+
+We'll first run the subscriber, which will listen for prediction results and log them.
+```bash
+# Run on terminal 2
+python subscriber.py \
+  --project $PROJECT \
+  --topic molecules-predictions
+```
+
+We'll then run the publisher, which will parse SDF files from a directory and publish them to the inputs topic. For convenience, we'll use the same SDF files we used for training.
+```bash
+# Run on terminal 3
+python publisher.py \
+  --project $PROJECT \
+  --topic molecules-inputs \
+  --inputs-dir $WORK_DIR/data
+```
+
+Once the publisher starts parsing and publishing molecules, we'll start seeing predictions from the subscriber.