import argparse
import os

import trainer.model as model

import tensorflow as tf
from tensorflow.contrib.learn import learn_runner
from tensorflow.contrib.learn.python.learn.utils import (
    saved_model_export_utils)
from tensorflow.contrib.training.python.training import hparam
from tensorflow.contrib.tpu.python.tpu import tpu_estimator


def run_experiment(hparams):
  """Run the training and evaluate using the high level API"""

  train_input = lambda: model.input_fn(
      hparams.train_files,
      num_epochs=hparams.num_epochs,
      batch_size=hparams.train_batch_size
  )

  # Don't shuffle evaluation data
  eval_input = lambda: model.input_fn(
      hparams.eval_files,
      batch_size=hparams.eval_batch_size,
      shuffle=False
  )

<<<<<<< HEAD
    This function is used by learn_runner to create an Experiment which
    executes model code provided in the form of an Estimator and
    input functions.
  """
  def _experiment_fn(run_config, hparams):
    # num_epochs can control duration if train_steps isn't
    # passed to Experiment
    train_input = lambda: model.generate_input_fn(
        hparams.train_files,
        num_epochs=hparams.num_epochs,
        batch_size=hparams.train_batch_size,
    )
    # Don't shuffle evaluation data
    eval_input = lambda: model.generate_input_fn(
        hparams.eval_files,
        batch_size=hparams.eval_batch_size,
        shuffle=False
    )

    '''run_config = tf.contrib.tpu.RunConfig(
      cluster=tpu_cluster_resolver,
      model_dir=FLAGS.model_dir,
      session_config=tf.ConfigProto(
          allow_soft_placement=True, log_device_placement=True),
      tpu_config=tf.contrib.tpu.TPUConfig(FLAGS.iterations, FLAGS.num_shards),
      )''' # MNIST RUN CONFIG CHANGES

    return tf.contrib.learn.Experiment(
        tpu_estimator.TPUEstimator( # TODO: Do any other changes for TPUEstimator need to be considered?
            model.generate_model_fn(
=======
  train_spec = tf.estimator.TrainSpec(train_input,
                                      max_steps=hparams.train_steps
                                      )

  exporter = tf.estimator.FinalExporter('census',
          model.SERVING_FUNCTIONS[hparams.export_format])
  eval_spec = tf.estimator.EvalSpec(eval_input,
                                    steps=hparams.eval_steps,
                                    exporters=[exporter],
                                    name='census-eval'
                                    )

  model_fn = model.generate_model_fn(
>>>>>>> 8a349c10
                embedding_size=hparams.embedding_size,
                # Construct layers sizes with exponetial decay
                hidden_units=[
                    max(2, int(hparams.first_layer_size *
                               hparams.scale_factor**i))
                    for i in range(hparams.num_layers)
                ],
<<<<<<< HEAD
                learning_rate=hparams.learning_rate
            ),
            use_tpu=True,
            config=run_config # TODO: any changes needed to run_config?
        ),
        train_input_fn=train_input,
        eval_input_fn=eval_input,
        **experiment_args
    )
  return _experiment_fn
=======
                learning_rate=hparams.learning_rate)
>>>>>>> 8a349c10

  estimator = tf.estimator.Estimator(model_fn=model_fn, model_dir=hparams.job_dir)
  tf.estimator.train_and_evaluate(estimator,
                                  train_spec,
                                  eval_spec)

if __name__ == '__main__':
  parser = argparse.ArgumentParser()
  # Input Arguments
  parser.add_argument(
      '--train-files',
      help='GCS or local paths to training data',
      nargs='+',
      required=True
  )
  parser.add_argument(
      '--num-epochs',
      help="""\
      Maximum number of training data epochs on which to train.
      If both --max-steps and --num-epochs are specified,
      the training job will run for --max-steps or --num-epochs,
      whichever occurs first. If unspecified will run for --max-steps.\
      """,
      type=int,
  )
  parser.add_argument(
      '--train-batch-size',
      help='Batch size for training steps',
      type=int,
      default=40
  )
  parser.add_argument(
      '--eval-batch-size',
      help='Batch size for evaluation steps',
      type=int,
      default=40
  )
  parser.add_argument(
      '--eval-files',
      help='GCS or local paths to evaluation data',
      nargs='+',
      required=True
  )
  # Training arguments
  parser.add_argument(
      '--embedding-size',
      help='Number of embedding dimensions for categorical columns',
      default=8,
      type=int
  )
  parser.add_argument(
      '--learning-rate',
      help='Learning rate for the optimizer',
      default=0.1,
      type=float
  )
  parser.add_argument(
      '--first-layer-size',
      help='Number of nodes in the first layer of the DNN',
      default=100,
      type=int
  )
  parser.add_argument(
      '--num-layers',
      help='Number of layers in the DNN',
      default=4,
      type=int
  )
  parser.add_argument(
      '--scale-factor',
      help='How quickly should the size of the layers in the DNN decay',
      default=0.7,
      type=float
  )
  parser.add_argument(
      '--job-dir',
      help='GCS location to write checkpoints and export models',
      required=True
  )
  parser.add_argument(
      '--verbosity',
      choices=[
          'DEBUG',
          'ERROR',
          'FATAL',
          'INFO',
          'WARN'
      ],
      default='INFO',
      help='Set logging verbosity'
  )
  # Experiment arguments
  parser.add_argument(
      '--train-steps',
      help="""\
      Steps to run the training job for. If --num-epochs is not specified,
      this must be. Otherwise the training job will run indefinitely.\
      """,
      type=int
  )
  parser.add_argument(
      '--eval-steps',
      help="""\
      Number of steps to run evalution for at each checkpoint.
      If unspecified will run until the input from --eval-files is exhausted
      """,
      default=None,
      type=int
  )
  parser.add_argument(
      '--export-format',
      help='The input format of the exported SavedModel binary',
      choices=['JSON', 'CSV', 'EXAMPLE'],
      default='JSON'
  )

  args = parser.parse_args()

  # Set python level verbosity
  tf.logging.set_verbosity(args.verbosity)
  # Set C++ Graph Execution level verbosity
  os.environ['TF_CPP_MIN_LOG_LEVEL'] = str(
      tf.logging.__dict__[args.verbosity] / 10)

  # Run the training job
  hparams=hparam.HParams(**args.__dict__)
  run_experiment(hparams)<|MERGE_RESOLUTION|>--- conflicted
+++ resolved
@@ -27,38 +27,6 @@
       shuffle=False
   )
 
-<<<<<<< HEAD
-    This function is used by learn_runner to create an Experiment which
-    executes model code provided in the form of an Estimator and
-    input functions.
-  """
-  def _experiment_fn(run_config, hparams):
-    # num_epochs can control duration if train_steps isn't
-    # passed to Experiment
-    train_input = lambda: model.generate_input_fn(
-        hparams.train_files,
-        num_epochs=hparams.num_epochs,
-        batch_size=hparams.train_batch_size,
-    )
-    # Don't shuffle evaluation data
-    eval_input = lambda: model.generate_input_fn(
-        hparams.eval_files,
-        batch_size=hparams.eval_batch_size,
-        shuffle=False
-    )
-
-    '''run_config = tf.contrib.tpu.RunConfig(
-      cluster=tpu_cluster_resolver,
-      model_dir=FLAGS.model_dir,
-      session_config=tf.ConfigProto(
-          allow_soft_placement=True, log_device_placement=True),
-      tpu_config=tf.contrib.tpu.TPUConfig(FLAGS.iterations, FLAGS.num_shards),
-      )''' # MNIST RUN CONFIG CHANGES
-
-    return tf.contrib.learn.Experiment(
-        tpu_estimator.TPUEstimator( # TODO: Do any other changes for TPUEstimator need to be considered?
-            model.generate_model_fn(
-=======
   train_spec = tf.estimator.TrainSpec(train_input,
                                       max_steps=hparams.train_steps
                                       )
@@ -72,7 +40,6 @@
                                     )
 
   model_fn = model.generate_model_fn(
->>>>>>> 8a349c10
                 embedding_size=hparams.embedding_size,
                 # Construct layers sizes with exponetial decay
                 hidden_units=[
@@ -80,20 +47,7 @@
                                hparams.scale_factor**i))
                     for i in range(hparams.num_layers)
                 ],
-<<<<<<< HEAD
-                learning_rate=hparams.learning_rate
-            ),
-            use_tpu=True,
-            config=run_config # TODO: any changes needed to run_config?
-        ),
-        train_input_fn=train_input,
-        eval_input_fn=eval_input,
-        **experiment_args
-    )
-  return _experiment_fn
-=======
                 learning_rate=hparams.learning_rate)
->>>>>>> 8a349c10
 
   estimator = tf.estimator.Estimator(model_fn=model_fn, model_dir=hparams.job_dir)
   tf.estimator.train_and_evaluate(estimator,
