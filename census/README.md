--- conflicted
+++ resolved
@@ -19,15 +19,9 @@
     Tensorflow `tf.estimator.EstimatorSpec` to create a High level custom Estimator.
     This example is a great combination of both low level configuration and fast iteration.
   
-<<<<<<< HEAD
-   - The sample provided in [Estimator](./estimator) uses the high level
+  - The sample provided in [Estimator](./estimator) uses the high level
     `tf.estimator.DNNLinearCombinedClassifier` API. This API is great for fast iteration, and
     quickly adapting models to your own datasets without major code overhauls.
-=======
-* The sample provided in [Estimator](./estimator) uses the high level
-  `tf.estimator.DNNLinearCombinedClassifier` API. This API is great for fast iteration, and
-  quickly adapting models to your own datasets without major code overhauls.
->>>>>>> a8eb93f9
 
    - The sample provided in [Keras](./keras) uses the native Keras library.
     This API is great for fast iteration, and quickly adapting models to your own datasets 
