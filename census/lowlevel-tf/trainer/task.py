--- conflicted
+++ resolved
@@ -136,10 +136,7 @@
         eval_steps=None,
         eval_interval_secs=1,
         num_epochs=None):
-<<<<<<< HEAD
-
-=======
->>>>>>> f218ac9e
+
   """Run the training and evaluation graph.
 
   Args:
@@ -151,7 +148,6 @@
     output_dir (string): Output directory for model and checkpoint
     train_batch_size (int): Batch size for training
     eval_batch_size (int): Batch size for evaluation
-<<<<<<< HEAD
     learning_rate (float): Learning rate for Gradient Descent
     first_layer_size (int): Size of the first DNN layer
     num_layers (int): Number of hidden layers in the DNN
@@ -200,15 +196,6 @@
     hooks = []
 
   with tf.Graph().as_default():
-=======
-    eval_every (int): Run evaluation frequency
-    eval_steps (int): Eval steps
-    learning_rate (float): Learning rate for Gradient Descent
-    num_epochs (int): Number of epochs
-  """
-  training_eval_graph = tf.Graph()
-  with training_eval_graph.as_default():
->>>>>>> f218ac9e
     with tf.device(tf.train.replica_device_setter()):
       features, labels = model.input_fn(
           train_data_path,
